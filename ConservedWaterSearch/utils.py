--- conflicted
+++ resolved
@@ -184,15 +184,12 @@
         raise Exception("pymol not installed. Either install pymol or use nglview")
     if output_file is None and platform.system() != "Darwin":
         pymol.finish_launching(["pymol", "-q"])
-<<<<<<< HEAD
     cmd.reinitialize()
-=======
     if platform.system() == "Darwin":
         import warnings
         warnings.warn("mac OS detected interactive pymol session cannot be lunched. Visualisation state will be saved to pymol_water_visualization.pse",RuntimeWarning)
         if output_file is None:
             output_file='pymol_water_visualization.pse'
->>>>>>> a7c36a09
     cmd.hide("everything")
     if aligned_protein is not None:
         cmd.load(aligned_protein)
@@ -356,14 +353,8 @@
     if os.path.exists("hoh.cif"):
         os.remove("hoh.cif")
     # save
-<<<<<<< HEAD
     if output_file is not None:
         cmd.save(output_file)
-=======
-    if not(output_file is None):
-        cmd.save(output_file)
-    cmd.reinitialize()
->>>>>>> a7c36a09
 
 
 def visualise_pymol_from_pdb(
